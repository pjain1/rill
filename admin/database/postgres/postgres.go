--- conflicted
+++ resolved
@@ -1558,49 +1558,15 @@
 	return parseErr("virtual files", err)
 }
 
-<<<<<<< HEAD
-func (c *connection) FindOrganizationIDsWithBilling(ctx context.Context) ([]string, error) {
-	var res []string
-	err := c.getDB(ctx).SelectContext(ctx, &res, `SELECT id FROM orgs WHERE billing_customer_id <> ''`)
-	if err != nil {
-		return nil, parseErr("billing orgs", err)
-=======
 func (c *connection) FindAsset(ctx context.Context, id string) (*database.Asset, error) {
 	res := &database.Asset{}
 	err := c.getDB(ctx).QueryRowxContext(ctx, "SELECT * FROM assets WHERE id = $1", id).StructScan(res)
 	if err != nil {
 		return nil, parseErr("asset", err)
->>>>>>> 11c73d9e
-	}
-	return res, nil
-}
-
-<<<<<<< HEAD
-func (c *connection) CountBillingProjectsForOrganization(ctx context.Context, orgID string, createdBefore time.Time) (int, error) {
-	var count int
-	err := c.getDB(ctx).QueryRowxContext(ctx, `SELECT COUNT(*) FROM projects WHERE org_id = $1 AND prod_deployment_id IS NOT NULL AND created_on < $2`, orgID, createdBefore).Scan(&count)
-	if err != nil {
-		return 0, parseErr("billing projects", err)
-	}
-	return count, nil
-}
-
-func (c *connection) FindBillingUsageReportedOn(ctx context.Context) (time.Time, error) {
-	var usageReportedOn sql.NullTime
-	err := c.getDB(ctx).QueryRowxContext(ctx, `SELECT usage_reported_on FROM billing_reporting_time`).Scan(&usageReportedOn)
-	if err != nil {
-		return time.Time{}, parseErr("billing usage", err)
-	}
-	if !usageReportedOn.Valid {
-		return time.Time{}, nil
-	}
-	return usageReportedOn.Time, nil
-}
-
-func (c *connection) UpdateBillingUsageReportedOn(ctx context.Context, usageReportedOn time.Time) error {
-	res, err := c.getDB(ctx).ExecContext(ctx, `UPDATE billing_reporting_time SET usage_reported_on=$1`, usageReportedOn)
-	return checkUpdateRow("billing usage", res, err)
-=======
+	}
+	return res, nil
+}
+
 func (c *connection) InsertAsset(ctx context.Context, organizationID, path, ownerID string) (*database.Asset, error) {
 	res := &database.Asset{}
 	err := c.getDB(ctx).QueryRowxContext(ctx, `
@@ -1612,7 +1578,41 @@
 		return nil, parseErr("asset", err)
 	}
 	return res, nil
->>>>>>> 11c73d9e
+}
+
+func (c *connection) FindOrganizationIDsWithBilling(ctx context.Context) ([]string, error) {
+	var res []string
+	err := c.getDB(ctx).SelectContext(ctx, &res, `SELECT id FROM orgs WHERE billing_customer_id <> ''`)
+	if err != nil {
+		return nil, parseErr("billing orgs", err)
+	}
+	return res, nil
+}
+
+func (c *connection) CountBillingProjectsForOrganization(ctx context.Context, orgID string, createdBefore time.Time) (int, error) {
+	var count int
+	err := c.getDB(ctx).QueryRowxContext(ctx, `SELECT COUNT(*) FROM projects WHERE org_id = $1 AND prod_deployment_id IS NOT NULL AND created_on < $2`, orgID, createdBefore).Scan(&count)
+	if err != nil {
+		return 0, parseErr("billing projects", err)
+	}
+	return count, nil
+}
+
+func (c *connection) FindBillingUsageReportedOn(ctx context.Context) (time.Time, error) {
+	var usageReportedOn sql.NullTime
+	err := c.getDB(ctx).QueryRowxContext(ctx, `SELECT usage_reported_on FROM billing_reporting_time`).Scan(&usageReportedOn)
+	if err != nil {
+		return time.Time{}, parseErr("billing usage", err)
+	}
+	if !usageReportedOn.Valid {
+		return time.Time{}, nil
+	}
+	return usageReportedOn.Time, nil
+}
+
+func (c *connection) UpdateBillingUsageReportedOn(ctx context.Context, usageReportedOn time.Time) error {
+	res, err := c.getDB(ctx).ExecContext(ctx, `UPDATE billing_reporting_time SET usage_reported_on=$1`, usageReportedOn)
+	return checkUpdateRow("billing usage", res, err)
 }
 
 // projectDTO wraps database.Project, using the pgtype package to handle types that pgx can't read directly into their native Go types.
